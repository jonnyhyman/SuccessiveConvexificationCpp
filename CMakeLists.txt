cmake_minimum_required(VERSION 3.5)
project(OptimalLanding)


# Build ECOS shared library
execute_process(COMMAND make shared WORKING_DIRECTORY "${CMAKE_CURRENT_SOURCE_DIR}/ecos")


set(CMAKE_CXX_STANDARD 14)
add_compile_options(-Wall -Wextra -Wpedantic -Wno-unused-parameter -Werror=return-type)

find_package(Boost REQUIRED)   
find_package(OpenMP REQUIRED)

set (CMAKE_C_FLAGS "${CMAKE_C_FLAGS} ${OpenMP_C_FLAGS}")
set (CMAKE_CXX_FLAGS "${CMAKE_CXX_FLAGS} ${OpenMP_CXX_FLAGS}")
set (CMAKE_EXE_LINKER_FLAGS "${CMAKE_EXE_LINKER_FLAGS} ${OpenMP_EXE_LINKER_FLAGS}")

include_directories(./include)
include_directories(ecos/include)
<<<<<<< HEAD
include_directories(ecos/external/SuiteSparse_config)

link_directories(ecos)
link_libraries(ecos)
=======
add_subdirectory(eigen)
>>>>>>> 88d7a6d0

add_executable(OptimalLanding
    src/main.cpp

    include/model_landing_6dof.h
        src/model_landing_6dof.cpp
<<<<<<< HEAD

    include/model_simple_4th_order.hpp
        src/model_simple_4th_order.cpp

    include/EcosWrapper.hpp
        src/EcosWrapper.cpp
)

add_executable(test_ecos_wrapper_indices
    test/test_ecos_wrapper_indices.cpp
    include/EcosWrapper.hpp
        src/EcosWrapper.cpp
)

add_executable(test_ecos_wrapper_expressions
    test/test_ecos_wrapper_expressions.cpp
    include/EcosWrapper.hpp
        src/EcosWrapper.cpp
)
=======
    include/check_jacobian.h
        src/check_jacobian.cpp)
>>>>>>> 88d7a6d0
<|MERGE_RESOLUTION|>--- conflicted
+++ resolved
@@ -16,43 +16,38 @@
 set (CMAKE_CXX_FLAGS "${CMAKE_CXX_FLAGS} ${OpenMP_CXX_FLAGS}")
 set (CMAKE_EXE_LINKER_FLAGS "${CMAKE_EXE_LINKER_FLAGS} ${OpenMP_EXE_LINKER_FLAGS}")
 
-include_directories(./include)
+include_directories(include)
 include_directories(ecos/include)
-<<<<<<< HEAD
 include_directories(ecos/external/SuiteSparse_config)
+include_directories(eigen)
+
+add_subdirectory(eigen)
 
 link_directories(ecos)
 link_libraries(ecos)
-=======
-add_subdirectory(eigen)
->>>>>>> 88d7a6d0
+
+
+add_library(successiveConvexification STATIC 
+    include/model_landing_6dof.h
+        src/model_landing_6dof.cpp
+    include/model_simple_4th_order.hpp
+        src/model_simple_4th_order.cpp
+    include/EcosWrapper.hpp
+        src/EcosWrapper.cpp
+    include/check_jacobian.h
+        src/check_jacobian.cpp
+)
+
+link_libraries(successiveConvexification)
 
 add_executable(OptimalLanding
     src/main.cpp
-
-    include/model_landing_6dof.h
-        src/model_landing_6dof.cpp
-<<<<<<< HEAD
-
-    include/model_simple_4th_order.hpp
-        src/model_simple_4th_order.cpp
-
-    include/EcosWrapper.hpp
-        src/EcosWrapper.cpp
 )
 
 add_executable(test_ecos_wrapper_indices
     test/test_ecos_wrapper_indices.cpp
-    include/EcosWrapper.hpp
-        src/EcosWrapper.cpp
 )
 
 add_executable(test_ecos_wrapper_expressions
     test/test_ecos_wrapper_expressions.cpp
-    include/EcosWrapper.hpp
-        src/EcosWrapper.cpp
-)
-=======
-    include/check_jacobian.h
-        src/check_jacobian.cpp)
->>>>>>> 88d7a6d0
+)